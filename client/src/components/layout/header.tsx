--- conflicted
+++ resolved
@@ -15,16 +15,11 @@
           {subtitle && <p className="text-sm text-gray-500 mt-1">{subtitle}</p>}
         </div>
         <div className="flex items-center space-x-4">
-<<<<<<< HEAD
           <button
             aria-label="Notifications"
             className="relative p-2 text-gray-400 hover:text-gray-600 transition-colors"
           >
-            <i className="fas fa-bell text-lg"></i>
-=======
-          <button className="relative p-2 text-gray-400 hover:text-gray-600 transition-colors">
             <Bell className="w-5 h-5" />
->>>>>>> ed3931fd
             <span className="absolute -top-1 -right-1 w-3 h-3 bg-error-500 rounded-full"></span>
           </button>
           {children}
